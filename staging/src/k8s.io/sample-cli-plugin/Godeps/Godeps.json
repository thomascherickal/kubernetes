--- conflicted
+++ resolved
@@ -7,13 +7,10 @@
 	],
 	"Deps": [
 		{
-<<<<<<< HEAD
-=======
 			"ImportPath": "github.com/davecgh/go-spew/spew",
 			"Rev": "782f4967f2dc4564575ca782fe2d04090b5faca8"
 		},
 		{
->>>>>>> d1c713f3
 			"ImportPath": "github.com/evanphx/json-patch",
 			"Rev": "36442dbdb585210f8d5a1b45e67aa323c197d5c4"
 		},
@@ -586,7 +583,6 @@
 			"Rev": "8139d8cb77af419532b33dfa7dd09fbc5f1d344f"
 		},
 		{
-<<<<<<< HEAD
 			"ImportPath": "sigs.k8s.io/structured-merge-diff/fieldpath",
 			"Rev": "3e9f406ec0132f60af296ad1fbd1ca05bdc0138d"
 		},
@@ -607,8 +603,6 @@
 			"Rev": "3e9f406ec0132f60af296ad1fbd1ca05bdc0138d"
 		},
 		{
-=======
->>>>>>> d1c713f3
 			"ImportPath": "sigs.k8s.io/yaml",
 			"Rev": "fd68e9863619f6ec2fdd8625fe1f02e7c877e480"
 		}
